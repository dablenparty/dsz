--- conflicted
+++ resolved
@@ -33,7 +33,6 @@
 once_cell = "1.19"
 spinners = "4.1"
 walkdir = "2"
-<<<<<<< HEAD
 # this updated and broke num-format so we need to manually add it here
 winapi = { version="0.3.9", features=["errhandlingapi"] }
 
@@ -42,7 +41,5 @@
 clap.workspace = true
 clap_complete = "4"
 cli = { path = "cli" }
-=======
 # winapi's last update broke num-format, it requires this feature
-winapi = { version="0.3.9", features=["errhandlingapi"] }
->>>>>>> cfe52f07
+winapi = { version="0.3.9", features=["errhandlingapi"] }